--- conflicted
+++ resolved
@@ -11,12 +11,8 @@
     def __init__(
         self,
         translate: float,
-<<<<<<< HEAD
-        fill=0,
+        fill: Number | Sequence | None =0,
         seed=42,
-=======
-        fill: Number | Sequence | None =0,
->>>>>>> f74702f7
     ):
         super().__init__()
 
@@ -29,11 +25,11 @@
         if fill is not None and not isinstance(fill, (Sequence, Number)):
             raise TypeError("Fill must be either a sequence, a number, or None.")
         self.fill = fill
-        
+
         self.seed = seed
         self.generator = torch.Generator()
         self.generator.manual_seed(seed)
-        
+
 
     def forward(self, series):
         fill = self.fill
