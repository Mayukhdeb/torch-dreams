--- conflicted
+++ resolved
@@ -44,11 +44,7 @@
     return spectrum_t
 
 
-<<<<<<< HEAD
-def init_series_param(channels, length, sd=0.01, seed=42, device="cuda"):
-=======
-def init_series_param(batch_size, channels, length, sd=0.01, device="cuda"):
->>>>>>> f74702f7
+def init_series_param(batch_size, channels, length, sd=0.01, seed=42, device="cuda"):
     """Initializes a series parameter in the frequency domain
 
     Args:
@@ -61,12 +57,8 @@
     Returns:
         torch.tensor: series param to backpropagate on
     """
-<<<<<<< HEAD
     np.random.seed(seed=seed)
-    buffer = np.random.normal(size=(1, channels, length), scale=sd).astype(np.float32)
-=======
     buffer = np.random.normal(size=(batch_size, channels, length), scale=sd).astype(np.float32)
->>>>>>> f74702f7
     spectrum_t = tensor(buffer).float().to(device)
     return spectrum_t
 
@@ -279,5 +271,5 @@
     sub_version = int(version[1])
 
     t = torch.fft.irfft2(t, s=(height, width), norm="ortho")
-    
+
     return t